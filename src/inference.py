--- conflicted
+++ resolved
@@ -662,6 +662,7 @@
 #                    pretrained_models_dir=pretrained_models_dir,
 #                    models_to_use=models_to_use,
 #                    measure_time=False)
+#     inference_test_run_cmlp()
     
     # To have a custom run without knowing actual profile    
     p = np.zeros((8))  # has to be 2D array because of BatchNorm
@@ -674,7 +675,6 @@
     p[6] = 1.5012491  # starsIMFSlope
     p[7] = 1.5323509  # starsIMFMassMinLog
     
-<<<<<<< HEAD
     inference_model_comparison(
                         pretrained_models_dir=pretrained_models_dir,
                         profile_type='H',
@@ -683,17 +683,4 @@
                         models_to_use=models_to_use,
                         measure_time=False,
                         plot_output_dir='./',
-                        prefix=None)
-=======
-#     inference_model_comparison(
-#                         pretrained_models_dir=pretrained_models_dir,
-#                         profile_type='H',
-#                         actual_parameters=p,
-#                         actual_profiles=None,
-#                         models_to_use=models_to_use,
-#                         measure_time=True,
-#                         plot_output_dir='./',
-#                         prefix=None)
-    
-    # inference_test_run_cmlp()
->>>>>>> 1119ccb2
+                        prefix=None)